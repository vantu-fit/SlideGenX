import os
import tempfile
import zipfile
from fastapi import APIRouter, Depends, HTTPException, Request, Body, UploadFile
from fastapi.responses import JSONResponse, FileResponse
from fastapi import status
from service.slide import SlideService
from db.session import get_db
from util.auth import get_user_info_from_request


router = APIRouter()
def get_slide_service(db = Depends(get_db)):

    return SlideService(db)

@router.get("/list_templates", response_model=list[str])
async def list_templates(    request: Request,
    service: SlideService = Depends(get_slide_service)):
    """List available slide templates. 
    Returns a list of template names."""
    try:
        templates = service.list_templates()
        return JSONResponse(content=templates, status_code=status.HTTP_200_OK)
    except Exception as e:
        raise HTTPException(status_code=status.HTTP_500_INTERNAL_SERVER_ERROR, detail=str(e))
    
@router.get("/get_template", response_model=str)
async def get_template(
    request: Request,
    template_name: str,
    service: SlideService = Depends(get_slide_service)
):
    """Get the full path to a specific template."""
    try:
        template_path = service.get_template(template_name)
        return FileResponse(template_path, 
                            media_type='application/vnd.openxmlformats-officedocument.presentationml.presentation',
                            filename=f"{template_name}.pptx")
    except FileNotFoundError:
        raise HTTPException(status_code=status.HTTP_404_NOT_FOUND, detail="Template not found")
    except Exception as e:
        raise HTTPException(status_code=status.HTTP_500_INTERNAL_SERVER_ERROR, detail=str(e))

@router.post("/generate_slide", response_class=FileResponse)
async def generate_slide(
    request: Request,
    title: str = Body(..., embed=True),
    content: str = Body(..., embed=True),
    duration: int = Body(..., embed=True),
    purpose: str = Body(..., embed=True),
    output_file_name: str = Body(..., embed=True),
    template: str = Body(None, embed=True),
    service: SlideService = Depends(get_slide_service)
):
    try:
        response = service.generate_slide(title, content, duration, purpose, output_file_name, template)
        import logging
        logging.error(f"File name: {output_file_name}, Session ID: {response['session_id']}")
        return JSONResponse(
            content = response,
            status_code=status.HTTP_201_CREATED
        )
    except Exception as e:
        raise HTTPException(status_code=status.HTTP_500_INTERNAL_SERVER_ERROR, detail=str(e))
    
@router.post("/save_slide", response_model=dict)
async def save_slide(
    request: Request,
    session_id: str = Body(..., embed=True),
    service: SlideService = Depends(get_slide_service)
):
    """Save the slide information to the database."""
    user_info = await get_user_info_from_request(request)
    import logging
    logging.error(f"Session ID: {session_id}, User Info: {user_info}")
    if not user_info:
        raise HTTPException(status_code=status.HTTP_401_UNAUTHORIZED, detail="User not authenticated")
    
    try:
        slide_info = service.save_slide(session_id, user_info['username'])
        return JSONResponse(content=slide_info, status_code=status.HTTP_201_CREATED)
    except Exception as e:
        raise HTTPException(status_code=status.HTTP_500_INTERNAL_SERVER_ERROR, detail=str(e))
    
@router.get("/get_slide_ids", response_model=list[str])
async def get_slides_ids(
    request: Request,
    service: SlideService = Depends(get_slide_service)
):
    """Get slides created by a specific user."""
    user_info = await get_user_info_from_request(request)
    if not user_info:
        raise HTTPException(status_code=status.HTTP_401_UNAUTHORIZED, detail="User not authenticated")
    
    try:
        slides = service.get_slide_session_ids_by_username(user_info['username'])
        if not slides:
            raise HTTPException(status_code=status.HTTP_404_NOT_FOUND, detail="No slides found for this user")
        return JSONResponse(content=slides, status_code=status.HTTP_200_OK)
    except Exception as e:
        raise HTTPException(status_code=status.HTTP_500_INTERNAL_SERVER_ERROR, detail=str(e))
    
@router.get("/get_slide_by_session_id/{session_id}", response_class=FileResponse)
async def get_slide_by_session_id(
    session_id: str,
    request: Request,
    service: SlideService = Depends(get_slide_service)
):
<<<<<<< HEAD
    import logging
    user = await get_user_info_from_request(request)
    logging.error(user)
    if service.check_slide_belongs_to_user(session_id, user['username']):
=======
    user_info = await get_user_info_from_request(request)
    if not user_info:
        raise HTTPException(status_code=status.HTTP_401_UNAUTHORIZED, detail="User not authenticated")
    
    if service.check_slide_belongs_to_user(session_id, user_info['username']):
>>>>>>> 56324e8f
        slide_path = f"slides/{session_id}"
        if os.path.exists(slide_path):
            pptx_files = [f for f in os.listdir(slide_path) if f.endswith('.pptx')]
            if pptx_files:
                return FileResponse(os.path.join(slide_path, pptx_files[0]),
                                    media_type='application/vnd.openxmlformats-officedocument.presentationml.presentation',
                                    filename=pptx_files[0])
            else:
                raise HTTPException(status_code=status.HTTP_404_NOT_FOUND, detail="No slides found for this session")
        else:
            raise HTTPException(status_code=status.HTTP_404_NOT_FOUND, detail="Session not found")
    else:
        raise HTTPException(status_code=status.HTTP_403_FORBIDDEN, detail="You do not have permission to access this slide")
    
@router.get("/get_template_image")
async def get_template_image(
    template_name: str,
):
    # Đường dẫn tới file ảnh preview
    image_path = f"img/{template_name}.png"
    if not os.path.exists(image_path):
        raise HTTPException(status_code=404, detail="Preview image not found")
    return FileResponse(image_path, media_type="image/png", filename=f"{template_name}.png")

@router.get("/get_all_template_images")
async def get_all_template_images(
    request: Request,
    service: SlideService = Depends(get_slide_service)
):
    """
    Get all template images with public URLs.
    """
    try:
        templates = service.list_templates()
        result = {}

        for template in templates:
            image_path = os.path.abspath(f"img/{template}.png")
            # Assumes you serve /static from ./img
            if os.path.exists(image_path):
                result[template] = image_path
            else:
                result[template] = None

        return JSONResponse(content=result, status_code=status.HTTP_200_OK)
    except Exception as e:
        raise HTTPException(status_code=status.HTTP_500_INTERNAL_SERVER_ERROR, detail=str(e))<|MERGE_RESOLUTION|>--- conflicted
+++ resolved
@@ -107,18 +107,11 @@
     request: Request,
     service: SlideService = Depends(get_slide_service)
 ):
-<<<<<<< HEAD
-    import logging
-    user = await get_user_info_from_request(request)
-    logging.error(user)
-    if service.check_slide_belongs_to_user(session_id, user['username']):
-=======
     user_info = await get_user_info_from_request(request)
     if not user_info:
         raise HTTPException(status_code=status.HTTP_401_UNAUTHORIZED, detail="User not authenticated")
     
     if service.check_slide_belongs_to_user(session_id, user_info['username']):
->>>>>>> 56324e8f
         slide_path = f"slides/{session_id}"
         if os.path.exists(slide_path):
             pptx_files = [f for f in os.listdir(slide_path) if f.endswith('.pptx')]
